/*~--------------------------------------------------------------------------~*
 * Copyright (c) 2017 Los Alamos National Security, LLC
 * All rights reserved.
 *~--------------------------------------------------------------------------~*/

#include <iostream>
#include <algorithm>
#include <cassert>

#include "hdf5ParticleIO.h"
#include "kernels.h"



/*
The Sedov test is set up with uniform density and vanishingly small pressure.
An explosion is initialized via a point-like deposition of energy E_blast in
the center of the simulation space. The resulting spherically symmetric shock 
waves moves outwards with a radial distance given by

r_shock = (E_blast * t^2 / (alpha * n_0))^(1/(2*d))

where alpha is a constant of the order one with its exact value given by the 
adiabatic index gamma. The peak density of the shock is given by: 

n_shock = n_0 ((gamma + 1)/(gamma -1)) 

The velocity of shocked matter has a radial dependence approximately ~ r/t. 
As the shock wave moves away from the center it leaves behind matter at 
vanishingly low density. With the pressure staying finite for r=0, the 
temperature grows and becomes infinitely large at the origin of the blast wave . 

Reference:
G.  Taylor, “The Formation of a Blast Wave by a Very Intense Explosion.  
I.  Theoretical  Discussion,” Royal Society of London Proceedings Series A
, vol. 201, pp. 159–174, Mar. 1950.
*/


const double ldistance = 0.001;  // Distance between the particles 
const double localgamma = 1.4;   // Set to fit value in default_physics.h
const double rho_in = 1;
const double pressure_in = 1.0e-7;
const double u_in = pressure_in/(rho_in*(localgamma - 1.0));
const double smoothing_length = 5.*ldistance;
const char* fileprefix = "hdf5_sedov";

const double u_blast = 1.0;             // Injected total blast energy
const double r_blast = 0.5*ldistance;   // Radius of injection region 


bool 
in_radius(
    double x,
    double y,
    double x0,
    double y0, 
    double r)
{
  return (x-x0)*(x-x0)+(y-y0)*(y-y0)<r*r;
}

double 
density(
    double x,
    double y,
    double x0,
    double y0)
{
  double radius = sqrt(pow(x-x0,2.)+pow(y-y0,2.)); 
  if(radius==0.){
    return 100.;
  }
  return (100.-radius)/(radius); 
}

int main(int argc, char * argv[]){


  int64_t sparticles = 101;
  int rank, size; 
  int provided; 
  MPI_Init_thread(&argc,&argv,MPI_THREAD_MULTIPLE,&provided);
  assert(provided>=MPI_THREAD_MULTIPLE); 
  MPI_Comm_rank(MPI_COMM_WORLD,&rank);
  MPI_Comm_size(MPI_COMM_WORLD,&size);
  clog_set_output_rank(0);

  if (argc != 2) {
    clog_one(warn) << "WARNING: you have not specified sqrt of the number of particles!" 
           << std::endl << "Usage: ./sedov_generator [sParticles]" << std::endl
           << " - generates initial conditions with  sParticles^2 particles."
           << std::endl << "Generating with the default value: sparticles = " 
           << sparticles << std::endl;
  }else{
    sparticles = atoll(argv[1]);
    clog_one(info) << "Square root of the number of particles: sparticles = " 
           << sparticles << std::endl;
  }

  int64_t nparticles = sparticles*sparticles;
  clog_one(info) << "Generating " << nparticles << " particles" << std::endl;

  // Start on  0 0

  double maxxposition = (sparticles)*ldistance;
  double maxyposition = (sparticles)*ldistance;


  // Central coordinates 
  double x_c = maxxposition/2.0; 
  double y_c = maxyposition/2.0; 


  // Particle mass from number of particles and density 
  double mass = rho_in * maxxposition * maxyposition/nparticles;  

  // Position
  double* x = new double[nparticles]();
  double* y = new double[nparticles]();
  double* z = new double[nparticles]();
  // Velocity
  double* vx = new double[nparticles]();
  double* vy = new double[nparticles]();
  double* vz = new double[nparticles]();
  // Acceleration
  double* ax = new double[nparticles]();
  double* ay = new double[nparticles]();
  double* az = new double[nparticles]();
  // Smoothing length 
  double* h = new double[nparticles]();
  // Density 
  double* rho = new double[nparticles]();
  // Internal Energy 
  double* u = new double[nparticles]();
  // Pressure
  double* P = new double[nparticles]();
  // Mass
  double* m = new double[nparticles]();
  // Id
  int64_t* id = new int64_t[nparticles]();
  // Timestep 
  double* dt = new double[nparticles]();
  
  // Id of my first particle 
  int64_t posid = 0;

  // Header data 
  // the number of particles = nparticles 
  // The value for constant timestep 
  double timestep = 0.001;
  int dimension = 2;

  // Number of particles in the blast zone
  int64_t particles_blast = 0;

  // Total mass of particles in the blast zone
  double mass_blast = 0;  

  double xposition = 0;
  int64_t tparticles = 0;
  double yposition = 0;

  
  for (int64_t part=0; part<nparticles; ++part) {

    tparticles++;
    x[part] = xposition;
    y[part] = yposition;
    m[part] = mass;

    // Count particles in the blast zone and sum their masses 
    if(sqrt((x[part]-x_c)*(x[part]-x_c)+(y[part]-y_c)*(y[part]-y_c)) < r_blast){
       particles_blast++;
       mass_blast += m[part];
    }

    xposition+= ldistance;
    if(xposition > maxxposition){
      xposition = 0.;
      yposition+=ldistance;
    }
  }
  
  std::cout << particles_blast << std::endl;
 

  // Assign density, pressure and specific internal energy to particles, 
  // including the particles in the blast zone
  for(int64_t part=0; part<nparticles; ++part){
    
    P[part] = pressure_in;
    rho[part] = rho_in; 
    u[part] = u_in;
    h[part] = smoothing_length;
    id[part] = posid++;
 
    if(sqrt((x[part]-x_c)*(x[part]-x_c)+(y[part]-y_c)*(y[part]-y_c)) < r_blast){
       u[part] = u_blast/particles_blast;
       P[part] = u[part]*rho[part]*(localgamma - 1.0);
    }
  }


<<<<<<< HEAD
  clog(info) << "Real number of particles: " << tparticles << std::endl;
  std::cout << "Total blast energy (E_blast = u_blast * total mass): " << u_blast * mass_blast << std::endl;
=======
  clog_one(info) << "Real number of particles: " << tparticles << std::endl;
>>>>>>> be9cb78f

  char filename[128];
  sprintf(filename,"%s.h5part",fileprefix);
  // Remove the previous file 
  remove(filename); 


  Flecsi_Sim_IO::HDF5ParticleIO testDataSet; 
  testDataSet.createDataset(filename,MPI_COMM_WORLD);

  // add the global attributes
  testDataSet.writeDatasetAttribute("nparticles","int64_t",tparticles);
  testDataSet.writeDatasetAttribute("timestep","double",timestep);
  testDataSet.writeDatasetAttribute("dimension","int32_t",dimension);
  testDataSet.writeDatasetAttribute("use_fixed_timestep","int32_t",1);

  testDataSet.closeFile();

  testDataSet.openFile(MPI_COMM_WORLD);
  testDataSet.setTimeStep(0);

  Flecsi_Sim_IO::Variable _d1,_d2,_d3;

  _d1.createVariable("x",Flecsi_Sim_IO::point,"double",tparticles,x);
  _d2.createVariable("y",Flecsi_Sim_IO::point,"double",tparticles,y);
  _d3.createVariable("z",Flecsi_Sim_IO::point,"double",tparticles,z);

  testDataSet.vars.push_back(_d1);
  testDataSet.vars.push_back(_d2);
  testDataSet.vars.push_back(_d3);

  testDataSet.writeVariables();

  _d1.createVariable("vx",Flecsi_Sim_IO::point,"double",tparticles,vx);
  _d2.createVariable("vy",Flecsi_Sim_IO::point,"double",tparticles,vy);
  _d3.createVariable("vz",Flecsi_Sim_IO::point,"double",tparticles,vz);

  testDataSet.vars.push_back(_d1);
  testDataSet.vars.push_back(_d2);
  testDataSet.vars.push_back(_d3);

  testDataSet.writeVariables();

  _d1.createVariable("ax",Flecsi_Sim_IO::point,"double",tparticles,ax);
  _d2.createVariable("ay",Flecsi_Sim_IO::point,"double",tparticles,ay);
  _d3.createVariable("az",Flecsi_Sim_IO::point,"double",tparticles,az);

  testDataSet.vars.push_back(_d1);
  testDataSet.vars.push_back(_d2);
  testDataSet.vars.push_back(_d3);

  testDataSet.writeVariables();


  _d1.createVariable("h",Flecsi_Sim_IO::point,"double",tparticles,h);
  _d2.createVariable("rho",Flecsi_Sim_IO::point,"double",tparticles,rho);
  _d3.createVariable("u",Flecsi_Sim_IO::point,"double",tparticles,u);
  
  testDataSet.vars.push_back(_d1);
  testDataSet.vars.push_back(_d2);
  testDataSet.vars.push_back(_d3);

  testDataSet.writeVariables();

  _d1.createVariable("P",Flecsi_Sim_IO::point,"double",tparticles,P);
  _d2.createVariable("m",Flecsi_Sim_IO::point,"double",tparticles,m);
  _d3.createVariable("id",Flecsi_Sim_IO::point,"int64_t",tparticles,id);
  
  testDataSet.vars.push_back(_d1);
  testDataSet.vars.push_back(_d2);
  testDataSet.vars.push_back(_d3);

  testDataSet.writeVariables();

  testDataSet.closeFile(); 
  
  delete[] x;
  delete[] y;
  delete[] z;
  delete[] vx;
  delete[] vy;
  delete[] vz;
  delete[] ax;
  delete[] ay;
  delete[] az;
  delete[] h;
  delete[] rho;
  delete[] u;
  delete[] P;
  delete[] m;
  delete[] id;
  delete[] dt;
 
  MPI_Finalize();
  return 0;
}<|MERGE_RESOLUTION|>--- conflicted
+++ resolved
@@ -182,9 +182,6 @@
     }
   }
   
-  std::cout << particles_blast << std::endl;
- 
-
   // Assign density, pressure and specific internal energy to particles, 
   // including the particles in the blast zone
   for(int64_t part=0; part<nparticles; ++part){
@@ -201,13 +198,8 @@
     }
   }
 
-
-<<<<<<< HEAD
-  clog(info) << "Real number of particles: " << tparticles << std::endl;
-  std::cout << "Total blast energy (E_blast = u_blast * total mass): " << u_blast * mass_blast << std::endl;
-=======
   clog_one(info) << "Real number of particles: " << tparticles << std::endl;
->>>>>>> be9cb78f
+  clog_one(info) << "Total blast energy (E_blast = u_blast * total mass): " << u_blast * mass_blast << std::endl;
 
   char filename[128];
   sprintf(filename,"%s.h5part",fileprefix);
