--- conflicted
+++ resolved
@@ -99,43 +99,6 @@
     analysis::screen_output(rank);
     MPI_Barrier(MPI_COMM_WORLD);
 
-<<<<<<< HEAD
-    // Compute and prepare the tree for this iteration
-    // - Compute the Max smoothing length
-    // - Compute the range of the system using the smoothinglength
-    // - Cmopute the keys
-    // - Distributed qsort and sharing
-    // - Generate and feed the tree
-    // - Exchange branches for smoothing length
-    // - Compute and exchange ghosts in real smoothing length
-    bs.update_iteration();
-
-    // Do the Noh physics
-    rank|| clog(trace) << "compute_density_pressure_soundspeed" << std::flush;
-    bs.apply_in_smoothinglength(physics::compute_density_pressure_soundspeed);
-    rank|| clog(trace) << ".done" << std::endl;
-
-    // Refresh the neighbors within the smoothing length
-    bs.update_neighbors();
-
-    rank|| clog(trace) << "Hydro acceleration" << std::flush;
-    bs.apply_in_smoothinglength(physics::compute_hydro_acceleration);
-    rank|| clog(trace) << ".done" << std::endl;
-
-    rank|| clog(trace) << "Internalenergy" << std::flush;
-    bs.apply_in_smoothinglength(physics::compute_dudt);
-    rank|| clog(trace) << ".done" << std::endl;
-
-    if (physics::iteration == 1){
-      rank|| clog(trace) << "leapfrog" << std::flush;
-      bs.apply_all(physics::leapfrog_integration_first_step);
-      rank|| clog(trace) << ".done" << std::endl;
-    }
-    else{
-      rank|| clog(trace) << "leapfrog" << std::flush;
-      bs.apply_all(physics::leapfrog_integration);
-      rank|| clog(trace) << ".done" << std::endl;
-=======
     if (physics::iteration == 1){
       // Compute and prepare the tree for this iteration
       // - Compute the Max smoothing length
@@ -150,58 +113,51 @@
       // at the initial iteration, P, rho and cs have not been computed yet;
       // for all subsequent steps, however, they are computed at the end 
       // of the iteration
-      clog_one(trace) << "first iteration: pressure, rho and cs" << std::flush;
+      rank|| clog(trace) << "first iteration: pressure, rho and cs" << std::flush;
       bs.apply_in_smoothinglength(physics::compute_density_pressure_soundspeed);
       bs.apply_all(physics::save_velocityhalf);
-      clog_one(trace) << ".done" << std::endl;
+      rank|| clog(trace) << ".done" << std::endl;
 
       // necessary for computing dv/dt and du/dt in the next step
       bs.update_neighbors();
 
-      clog_one(trace) << "compute accelerations and dudt" << std::flush;
+      rank|| clog(trace) << "compute accelerations and dudt" << std::flush;
       bs.apply_in_smoothinglength(physics::compute_hydro_acceleration);
       bs.apply_in_smoothinglength(physics::compute_dudt);
-      clog_one(trace) << ".done" << std::endl;
-
->>>>>>> 777b5459
+      rank|| clog(trace) << ".done" << std::endl;
+
     }
     else {
-      clog_one(trace) << "leapfrog: kick one" << std::flush;
+      rank|| clog(trace) << "leapfrog: kick one" << std::flush;
       bs.apply_all(physics::leapfrog_kick_v);
       bs.apply_all(physics::leapfrog_kick_u);
       bs.apply_all(physics::save_velocityhalf);
-      clog_one(trace) << ".done" << std::endl;
+      rank|| clog(trace) << ".done" << std::endl;
 
       // sync velocities
       bs.update_neighbors();
 
-<<<<<<< HEAD
-    rank|| clog(trace) <<"dudt integration"<<std::flush;
-    bs.apply_all(physics::dudt_integration);
-    rank|| clog(trace) << ".done" << std::endl;
-=======
-      clog_one(trace) << "leapfrog: drift" << std::flush;
+      rank|| clog(trace) << "leapfrog: drift" << std::flush;
       bs.apply_all(physics::leapfrog_drift);
       bs.apply_in_smoothinglength(physics::compute_density_pressure_soundspeed);
-      clog_one(trace) << ".done" << std::endl;
+      rank|| clog(trace) << ".done" << std::endl;
 
       // recompute the tree and sync
       bs.update_iteration();
       bs.update_neighbors();
 
-      clog_one(trace) << "leapfrog: kick two (velocity)" << std::flush;
+      rank|| clog(trace) << "leapfrog: kick two (velocity)" << std::flush;
       bs.apply_in_smoothinglength(physics::compute_hydro_acceleration);
       bs.apply_all(physics::leapfrog_kick_v);
-      clog_one(trace) << ".done" << std::endl;
->>>>>>> 777b5459
+      rank|| clog(trace) << ".done" << std::endl;
 
       // sync velocities
       bs.update_neighbors();
 
-      clog_one(trace) << "leapfrog: kick two (int. energy)" << std::flush;
+      rank|| clog(trace) << "leapfrog: kick two (int. energy)" << std::flush;
       bs.apply_in_smoothinglength(physics::compute_dudt);
       bs.apply_all(physics::leapfrog_kick_u);
-      clog_one(trace) << ".done" << std::endl;
+      rank|| clog(trace) << ".done" << std::endl;
     }
 
 #ifdef OUTPUT_ANALYSIS
